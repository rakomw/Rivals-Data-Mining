import json
from copy import deepcopy
"""
By Ken Douglas

Classifying the Imported Json data, Find the format and how to recapture the data for cleaning into a .csv



|| List of hero Idenitifying Codes by image number
----Tanks
Emma Frost = 1053001
Thor = 1039001
Doctor Strange = 1018001
Captain America = 1022001
Angela = 1056001
Hulk = 1011001
Peni Parker = 1042001
Venom = 1035001
Groot = 1027001
The Thing = 1051001
Magneto = 1037001

----DPS
Magik = 1029001
Storm = 1015001
Mister Fantastic = 1040001
Iron Fist = 1052001
Black Panther = 1026001
Hela = 1024001
Iron Man = 1034001
Star Lord = 1043001
Namor = 1045001
Scarlet Witch = 1038001
Human Torch = 1017001
Spider Man = 1036001
Moon Knight = 1030001
Winter Soldier = 1041001
Psylocke = 1048001
Phoenix = 1054001
Blade = 1044001
Hawkeye = 1021001
Wolverine = 1049001
The Punisher = 1014001
Squirrel Girl = 1032001
Black Widow = 1033001
Daredevil = 1055001

----Support
Mantis = 102001
Rocket Raccoon = 1023001
Ultron = 1028001
Jeff The Land Shark = 1047001
Adam Warlock = 1046001
Invisible Woman = 1050001
Cloak & Dagger = 1025001
Loki = 1016001
Luna Snow = 1031001


|| Rank Elo Conversion
Eternity/One Above All: 5000+
Celestial 1: 5000
Celestial 2: 4900
Celestial 3: 4800
Grandmaster 1: 4700
Grandmaster 2: 4600
Grandmaster 3: 4500
Diamond 1: 4400
Diamond 2: 4300
Diamond 3: 4200
Platinum 1: 4100
Platinum 2: 4000
Platinum 3: 3900
Gold 1: 3800
Gold 2: 3700
Gold 3: 3600
Silver 1: 3500
Silver 2: 3400
Silver 3: 3300
Bronze 1: 3200
Bronze 2: 3100
Bronze 3: 3000



"""

HERO_MAP = {
    # Tanks
    "1053001": "Emma Frost",
    "1039001": "Thor",
    "1018001": "Doctor Strange",
    "1022001": "Captain America",
    "1056001": "Angela",
    "1011001": "Hulk",
    "1042001": "Peni Parker",
    "1035001": "Venom",
    "1027001": "Groot",
    "1051001": "The Thing",
    "1037001": "Magneto",

    # DPS
    "1029001": "Magik",
    "1015001": "Storm",
    "1040001": "Mister Fantastic",
    "1052001": "Iron Fist",
    "1026001": "Black Panther",
    "1024001": "Hela",
    "1034001": "Iron Man",
    "1043001": "Star-Lord",
    "1045001": "Namor",
    "1038001": "Scarlet Witch",
    "1017001": "Human Torch",
    "1036001": "Spider-Man",
    "1030001": "Moon Knight",
    "1041001": "Winter Soldier",
    "1048001": "Psylocke",
    "1054001": "Phoenix",
    "1044001": "Blade",
    "1021001": "Hawkeye",
    "1049001": "Wolverine",
    "1014001": "The Punisher",
    "1032001": "Squirrel Girl",
    "1033001": "Black Widow",
    "1055001": "Daredevil",

    # Support
    "1020001":  "Mantis",  
    "1023001": "Rocket Raccoon",
    "1028001": "Ultron",
    "1047001": "Jeff The Land Shark",
    "1046001": "Adam Warlock",
    "1050001": "Invisible Woman",
    "1025001": "Cloak & Dagger",
    "1016001": "Loki",
    "1031001": "Luna Snow"
}

RANK_MAP = {
    "-1": "Unranked",
    "3000": "Bronze 3",
    "3100": "Bronze 2",
    "3200": "Bronze 1",
    "3300": "Silver 3",
    "3400": "Silver 2",
    "3500": "Silver 1",
    "3600": "Gold 3",
    "3700": "Gold 2",
    "3800": "Gold 1",
    "3900": "Platinum 3",
    "4000": "Platinum 2",
    "4100": "Platinum 1",
    "4200": "Diamond 3",
    "4300": "Diamond 2",
    "4400": "Diamond 1",
    "4500": "Grandmaster 3",
    "4600": "Grandmaster 2",
    "4700": "Grandmaster 1",
    "4800": "Celestial 3",
    "4900": "Celestial 2",
    "5000": "Celestial 1",
    "5100": "Eternity/One Above All"
}

<<<<<<< HEAD
HEROES_COUNTED = 1  # Set to N to keep only top N heroes by time; 0 to keep all
=======
HEROES_COUNTED = 1
>>>>>>> ae05f0f4


def _minutes_from_time_str(time_str: str) -> float:
    """Convert a time token like '14m' or '42s' into minutes (float, 2 decimals)."""
    if not isinstance(time_str, str):
        return 0.0
    t = time_str.strip().lower()
    if t.endswith("m"):
        try:
            return float(t[:-1])
        except ValueError:
            return 0.0
    if t.endswith("s"):
        try:
            sec = float(t[:-1])
        except ValueError:
            return 0.0
        return round(sec / 60.0, 2)
    # Unknown format -> 0
    return 0.0


# Helper to clean rank values to tier label
def clean_rank_value(rank_value) -> str:
    """Map a raw numeric rank (e.g. '4,851') to a tier label using RANK_MAP.
    Floors to nearest 100. <3000 -> 3000. >=5000 -> 5100 (Eternity/One Above All).
    Returns the label string.
    """
    if rank_value is None:
        return "Unknown"
    try:
        n = int(str(rank_value).replace(',', '').strip())
    except ValueError:
        return f"Unknown_{rank_value}"

    if n == -1:
        return "Unranked"

    if n >= 5100:
        key = "5100"
    else:
        # floor to nearest hundred
        floored = n - (n % 100)
        if floored < 3000:
            floored = 3000
        key = str(floored)

    return RANK_MAP.get(key, f"Unknown_{n}")


def clean_heroes_played(heroes_played, hero_map=HERO_MAP, choose_top=HEROES_COUNTED):
    """Return a new list where hero IDs are replaced with names and times unified to minutes.

    Input example: [["1053001", "8m"], ["1039001", "42s"]]
    Output example: [["Emma Frost", "8.0m"], ["Thor", "0.7m"]]
    """
    cleaned = []
    if not heroes_played:
        return cleaned
    for pair in heroes_played:
        if not isinstance(pair, (list, tuple)) or len(pair) != 2:
            continue
        hero_id, time_str = pair
        hero_name = hero_map.get(str(hero_id), f"Unknown_{hero_id}")
        minutes = _minutes_from_time_str(time_str)
        cleaned.append([hero_name, f"{minutes:.2f}m"])  # keep 2 decimals for consistency
    if choose_top > 0:
        cleaned.sort(key=lambda pair: _minutes_from_time_str(pair[1]), reverse=True)
        if choose_top > len(cleaned):
            choose_top = len(cleaned)
        cleaned = cleaned[0:choose_top]
    return cleaned



def clean_player(player: dict) -> dict:
    """Return a new player dict with cleaned `heroes_played`. Adjust string numbers to int"""
    if not isinstance(player, dict):
        return player
    p = deepcopy(player)
    p["heroes_played"] = clean_heroes_played(player.get("heroes_played", []))
    raw_rank = player.get("rank")
    p["rank"] = clean_rank_value(raw_rank)

    p["damage"] = str(player.get("damage", "0")).replace(',', '')
    p["damage_taken"] = str(player.get("damage_taken", "0")).replace(',', '')
    p["damage_healed"] = str(player.get("damage_healed", "0")).replace(',', '')
    return p


# --- Team filtering helpers ---

def _player_total_minutes(player: dict) -> float:
    """Sum total minutes from the already-cleaned heroes_played list (e.g., "8.00m")."""
    total = 0.0
    for pair in player.get("heroes_played", []) or []:
        if not isinstance(pair, (list, tuple)) or len(pair) != 2:
            continue
        _, minutes_str = pair
        if isinstance(minutes_str, str) and minutes_str.endswith("m"):
            try:
                total += float(minutes_str[:-1])
            except ValueError:
                pass
    return total


def _filter_and_trim_team(team_players: list, max_players: int = 6) -> list:
    """Remove players with 0 total minutes; if > max_players remain, keep top by minutes.
    Returns a NEW list without mutating input.
    """
    if not isinstance(team_players, list):
        return []
    # Filter out zero-minute players
    filtered = [p for p in team_players if _player_total_minutes(p) > 0.0]
    # If more than max_players, keep the top N by total minutes
    if len(filtered) > max_players:
        filtered = sorted(filtered, key=_player_total_minutes, reverse=True)[:max_players]
    return filtered


import random

def clean_match(match: dict) -> dict:
    """Return a new match dict with cleaned teams.
    - Cleans players (hero IDs + time normalization + rank label)
    - Removes players with 0 minutes total
    - If a team has >6 players with minutes, keeps the top 6 by minutes
    - Randomly flips teams and winner (50%) for balanced training
    """
    if not isinstance(match, dict):
        return None
    elif match.get("team_one") is None or match.get("team_two") is None:
        return None
    elif match.get("team_one") == [] or match.get("team_two") == []:
        return None

    m = deepcopy(match)
    m["team_one"] = [clean_player(p) for p in match.get("team_one", [])]
    m["team_two"] = [clean_player(p) for p in match.get("team_two", [])]

    # Apply filtering: drop 0-minute players; cap at 6 by total minutes
    m["team_one"] = _filter_and_trim_team(m["team_one"], max_players=6)
    m["team_two"] = _filter_and_trim_team(m["team_two"], max_players=6)

    # Randomly flip match teams for balanced data
    winner = match.get("winner")
    if isinstance(winner, int) and winner in (1, 2):
        if random.choice([True, False]):  # 50% chance to flip teams
            # Swap teams
            temp = m["team_one"]
            m["team_one"] = m["team_two"]
            m["team_two"] = temp

            # Swap any known score fields so they stay aligned with teams
            score_field_pairs = [
                ("team_one_score", "team_two_score"),
                ("team1_score", "team2_score"),
                ("score1", "score2"),
                ("team_one_rounds", "team_two_rounds"),
            ]
            for k1, k2 in score_field_pairs:
                if k1 in m or k2 in m:
                    v1 = m.get(k1)
                    v2 = m.get(k2)
                    m[k1] = v2
                    m[k2] = v1

            # Flip winner (1 ↔ 2)
            m["winner"] = 2 if winner == 1 else 1
        else:
            # Keep winner as is
            m["winner"] = winner
    return m


def clean_all_matches(matches):
    """Return a new list of matches with hero IDs replaced and times normalized to minutes."""
    if not isinstance(matches, list):
        return matches
    cleaned = [clean_match(mtch) for mtch in matches]
    return [m for m in cleaned if m is not None]

def main():
    # Load the raw JSON of matches (can be dict or list)
    with open("match_data-3.json", "r") as f:
        matches = json.load(f)

    # Handle both dict- and list-shaped top-level JSON
    if isinstance(matches, dict):
        matches = list(matches.values())
    elif isinstance(matches, list):
        # already a list of matches
        pass
    else:
        raise TypeError(f"Unexpected top-level JSON type: {type(matches)}")

    print("Loaded", len(matches), "raw matches")

    # Show a small BEFORE sample (first player's heroes in first match)
    try:
        sample_before = matches[0]["team_one"][0]["heroes_played"]
    except Exception as e:
        print("Could not read sample BEFORE heroes_played:", e)
        sample_before = None

    # Clean all matches
    cleaned = clean_all_matches(matches)
    print("Cleaned", len(cleaned), "matches")

    # Show a small AFTER sample to verify transformation
    try:
        sample_after = cleaned[0]["team_one"][0]["heroes_played"]
    except Exception as e:
        print("Could not read sample AFTER heroes_played:", e)
        sample_after = None

    print("BEFORE:", sample_before)
    print("AFTER:", sample_after)

    # Write cleaned results to a new file for inspection
<<<<<<< HEAD
    out_path = "data/match_data_one_hero.json"
=======
    out_path = "match_data_one_hero.json"
>>>>>>> ae05f0f4
    with open(out_path, "w") as f:
        json.dump(cleaned, f, indent=2)

    print(f"Wrote cleaned JSON to {out_path}")

if __name__ == "__main__":
    main()<|MERGE_RESOLUTION|>--- conflicted
+++ resolved
@@ -163,11 +163,7 @@
     "5100": "Eternity/One Above All"
 }
 
-<<<<<<< HEAD
-HEROES_COUNTED = 1  # Set to N to keep only top N heroes by time; 0 to keep all
-=======
 HEROES_COUNTED = 1
->>>>>>> ae05f0f4
 
 
 def _minutes_from_time_str(time_str: str) -> float:
@@ -389,11 +385,7 @@
     print("AFTER:", sample_after)
 
     # Write cleaned results to a new file for inspection
-<<<<<<< HEAD
     out_path = "data/match_data_one_hero.json"
-=======
-    out_path = "match_data_one_hero.json"
->>>>>>> ae05f0f4
     with open(out_path, "w") as f:
         json.dump(cleaned, f, indent=2)
 
